import argparse
import collections
import json
import os
import sys

import numpy as np
from PIL import Image
from tqdm import tqdm

import mercantile
from rasterio.crs import CRS
from rasterio.transform import from_bounds
from rasterio.features import rasterize
from rasterio.warp import transform
from supermercado import burntiles
from shapely.geometry import mapping

from robosat.config import load_config
from robosat.colors import make_palette, complementary_palette
from robosat.tiles import tiles_from_csv
from robosat.utils import web_ui
from robosat.log import Log


def add_parser(subparser):
    parser = subparser.add_parser(
        "rasterize", help="rasterize features to label masks", formatter_class=argparse.ArgumentDefaultsHelpFormatter
    )

    parser.add_argument("--dataset", type=str, required=True, help="path to dataset configuration file")
    parser.add_argument("--zoom", type=int, required=True, help="zoom level of tiles")
    parser.add_argument("--size", type=int, default=512, help="size of rasterized image tiles in pixels")
    parser.add_argument("--web_ui", type=str, help="web ui client base url")
    parser.add_argument("--web_ui_template", type=str, help="path to an alternate web ui template")
    parser.add_argument("features", type=str, nargs="+", help="path to GeoJSON features file")
    parser.add_argument("cover", type=str, help="path to csv tiles cover file")
    parser.add_argument("out", type=str, help="directory to write converted images")

    parser.set_defaults(func=main)


def feature_to_mercator(feature):
    """Convert polygon feature coords to 3857.

    Args:
      feature: geojson feature to convert to mercator geometry.
    """
    # Ref: https://gist.github.com/dnomadb/5cbc116aacc352c7126e779c29ab7abe

    # FIXME: We assume that GeoJSON input coordinates can't be anything else than EPSG:4326
    if feature["geometry"]["type"] == "Polygon":
        xys = (zip(*ring) for ring in feature["geometry"]["coordinates"])
        xys = (list(zip(*transform(CRS.from_epsg(4326), CRS.from_epsg(3857), *xy))) for xy in xys)

        yield {"coordinates": list(xys), "type": "Polygon"}


def burn(tile, features, size, burn_value=1):
    """Burn tile with features.

    Args:
      tile: the mercantile tile to burn.
      features: the geojson features to burn.
      size: the size of burned image.
      burn_value: the value you want in the output raster where a shape exists

    Returns:
      image: rasterized file of size with features burned.
    """

    shapes = ((geometry, burn_value) for feature in features for geometry in feature_to_mercator(feature))

    bounds = mercantile.xy_bounds(tile)
    transform = from_bounds(*bounds, size, size)

    return rasterize(shapes, out_shape=(size, size), transform=transform)


def main(args):
    dataset = load_config(args.dataset)

    classes = dataset["common"]["classes"]
    colors = dataset["common"]["colors"]
    assert len(classes) == len(colors), "classes and colors coincide"
    assert len(colors) == 2, "only binary models supported right now"

    os.makedirs(args.out, exist_ok=True)

    # We can only rasterize all tiles at a single zoom.
    assert all(tile.z == args.zoom for tile in tiles_from_csv(args.cover))

    # Find all tiles the features cover and make a map object for quick lookup.
    feature_map = collections.defaultdict(list)
    log = Log(os.path.join(args.out, "log"), out=sys.stderr)

    def parse_polygon(feature_map, polygon, i):

        try:
            for i, ring in enumerate(polygon["coordinates"]):  # GeoJSON coordinates could be N dimensionals
                polygon["coordinates"][i] = [[x, y] for point in ring for x, y in zip([point[0]], [point[1]])]

            for tile in burntiles.burn([{"type": "feature", "geometry": polygon}], zoom=args.zoom):
                feature_map[mercantile.Tile(*tile)].append({"type": "feature", "geometry": polygon})

        except ValueError as e:
            log.log("Warning: invalid feature {}, skipping".format(i))

        return feature_map

    def parse_geometry(feature_map, geometry, i):

        if geometry["type"] == "Polygon":
            feature_map = parse_polygon(feature_map, geometry, i)

        elif geometry["type"] == "MultiPolygon":
            for polygon in geometry["coordinates"]:
                feature_map = parse_polygon(feature_map, {"type": "Polygon", "coordinates": polygon}, i)
        else:
            log.log("Notice: {} is a non surfacic geometry type, skipping feature {}".format(geometry["type"], i))

        return feature_map

    for feature in args.features:
        with open(feature) as f:
            fc = json.load(f)
            for i, feature in enumerate(tqdm(fc["features"], ascii=True, unit="feature")):

                if feature["geometry"]["type"] == "GeometryCollection":
                    for geometry in feature["geometry"]["geometries"]:
                        feature_map = parse_geometry(feature_map, geometry, i)
                else:
                    feature_map = parse_geometry(feature_map, feature["geometry"], i)

    # Burn features to tiles and write to a slippy map directory.
    for tile in tqdm(list(tiles_from_csv(args.cover)), ascii=True, unit="tile"):
        if tile in feature_map:
            out = burn(tile, feature_map[tile], args.size)
        else:
            out = np.zeros(shape=(args.size, args.size), dtype=np.uint8)

        out_dir = os.path.join(args.out, str(tile.z), str(tile.x))
        os.makedirs(out_dir, exist_ok=True)

        out_path = os.path.join(out_dir, "{}.png".format(tile.y))

        if os.path.exists(out_path):
            prev = np.array(Image.open(out_path))
            out = np.maximum(out, prev)

        out = Image.fromarray(out, mode="P")

<<<<<<< HEAD
        out_path = os.path.join(args.out, str(tile.z), str(tile.x))
        os.makedirs(out_path, exist_ok=True)

        out.putpalette(complementary_palette(make_palette(colors[0], colors[1])))
        out.save(os.path.join(out_path, "{}.png".format(tile.y)), optimize=True)

    if args.web_ui:
        template = "leaflet.html" if not args.web_ui_template else args.web_ui_template
        tiles = [tile for tile in tiles_from_csv(args.cover)]
        web_ui(args.out, args.web_ui, tiles, tiles, "png", template)
=======
        palette = make_palette(bg, fg)
        out.putpalette(palette)

        out.save(out_path, optimize=True)
>>>>>>> a8e0e3d6
<|MERGE_RESOLUTION|>--- conflicted
+++ resolved
@@ -150,7 +150,6 @@
 
         out = Image.fromarray(out, mode="P")
 
-<<<<<<< HEAD
         out_path = os.path.join(args.out, str(tile.z), str(tile.x))
         os.makedirs(out_path, exist_ok=True)
 
@@ -160,10 +159,4 @@
     if args.web_ui:
         template = "leaflet.html" if not args.web_ui_template else args.web_ui_template
         tiles = [tile for tile in tiles_from_csv(args.cover)]
-        web_ui(args.out, args.web_ui, tiles, tiles, "png", template)
-=======
-        palette = make_palette(bg, fg)
-        out.putpalette(palette)
-
-        out.save(out_path, optimize=True)
->>>>>>> a8e0e3d6
+        web_ui(args.out, args.web_ui, tiles, tiles, "png", template)