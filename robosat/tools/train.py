import os
import sys
import argparse
import collections
from contextlib import contextmanager

from PIL import Image

import torch
import torch.backends.cudnn
from torch.nn import DataParallel
from torch.optim import Adam
from torch.utils.data import DataLoader
from torchvision.transforms import Normalize

from tqdm import tqdm

from robosat.transforms import (
    JointCompose,
    JointTransform,
    JointResize,
    JointRandomFlipOrRotate,
    ImageToTensor,
    MaskToTensor,
)
from robosat.datasets import SlippyMapTilesConcatenation
from robosat.metrics import Metrics
from robosat.losses import mIoULoss2d, LovaszLoss2d
from robosat.unet import UNet
from robosat.config import load_config
from robosat.log import Log


@contextmanager
def no_grad():
    with torch.no_grad():
        yield


def add_parser(subparser):
    parser = subparser.add_parser(
        "train", help="trains model on dataset", formatter_class=argparse.ArgumentDefaultsHelpFormatter
    )

    parser.add_argument("--config", type=str, required=True, help="path to configuration file")
    parser.add_argument("--checkpoint", type=str, required=False, help="path to a model checkpoint (to retrain)")
    parser.add_argument("--resume", action="store_true", help="resume training (imply to provide a checkpoint)")
    parser.add_argument("--workers", type=int, default=0, help="number of workers pre-processing images")
    parser.add_argument("--dataset", type=int, help="if set, override dataset path value from config file")
    parser.add_argument("--epochs", type=int, help="if set, override epochs value from config file")
    parser.add_argument("--lr", type=float, help="if set, override learning rate value from config file")
    parser.add_argument("out", type=str, help="directory to save checkpoint .pth files and log")

    parser.set_defaults(func=main)


def main(args):
    config = load_config(args.config)
    lr = args.lr if args.lr else config["model"]["lr"]
    dataset_path = args.dataset if args.dataset else config["dataset"]["path"]
    num_epochs = args.epochs if args.epochs else config["model"]["epochs"]

    log = Log(os.path.join(args.out, "log"))

    if torch.cuda.is_available():
        device = torch.device("cuda")

        torch.backends.cudnn.benchmark = True
        log.log("RoboSat - training on {} GPUs, with {} workers".format(torch.cuda.device_count(), args.workers))
    else:
        device = torch.device("cpu")
        log.log("RoboSat - training on CPU, with {} workers", format(args.workers))

    num_classes = len(config["classes"]["titles"])
    num_channels = 0
    for channel in config["channels"]:
        num_channels += len(channel["bands"])
    pretrained = config["model"]["pretrained"]
    net = DataParallel(UNet(num_classes, num_channels=num_channels, pretrained=pretrained)).to(device)

<<<<<<< HEAD
    if model["opt"]["loss"] in ("mIoU"):
=======
    if config["model"]["loss"] in ("CrossEntropy", "mIoU", "Focal"):
>>>>>>> bf20aad3
        try:
            weight = torch.Tensor(config["classes"]["weights"])
        except KeyError:
            sys.exit("Error: The loss function used, need dataset weights values")

    optimizer = Adam(net.parameters(), lr=lr, weight_decay=config["model"]["decay"])

    resume = 0
    if args.checkpoint:

        def map_location(storage, _):
            return storage.cuda() if torch.cuda.is_available() else storage.cpu()

        # https://github.com/pytorch/pytorch/issues/7178
        chkpt = torch.load(args.checkpoint, map_location=map_location)
        net.load_state_dict(chkpt["state_dict"])
        log.log("Using checkpoint: {}".format(args.checkpoint))

        if args.resume:
            optimizer.load_state_dict(chkpt["optimizer"])
            resume = chkpt["epoch"]

<<<<<<< HEAD
    if model["opt"]["loss"] == "mIoU":
        criterion = mIoULoss2d(weight=weight).to(device)
    elif model["opt"]["loss"] == "Lovasz":
=======
    if config["model"]["loss"] == "CrossEntropy":
        criterion = CrossEntropyLoss2d(weight=weight).to(device)
    elif config["model"]["loss"] == "mIoU":
        criterion = mIoULoss2d(weight=weight).to(device)
    elif config["model"]["loss"] == "Focal":
        criterion = FocalLoss2d(weight=weight).to(device)
    elif config["model"]["loss"] == "Lovasz":
>>>>>>> bf20aad3
        criterion = LovaszLoss2d().to(device)
    else:
        sys.exit("Error: Unknown [model][loss] value !")

    train_loader, val_loader = get_dataset_loaders(dataset_path, config, args.workers)

    if resume >= num_epochs:
        sys.exit("Error: Epoch {} set in {} already reached by the checkpoint provided".format(num_epochs, args.config))

    history = collections.defaultdict(list)

    log.log("")
    log.log("--- Input tensor from Dataset: {} ---".format(dataset_path))
    num_channel = 1
    for channel in config["channels"]:
        for band in channel["bands"]:
            log.log("Channel {}:\t\t {}[band: {}]".format(num_channel, channel["sub"], band))
            num_channel += 1
    log.log("")
    log.log("--- Hyper Parameters ---")
    log.log("Batch Size:\t\t {}".format(config["model"]["batch_size"]))
    log.log("Image Size:\t\t {}".format(config["model"]["image_size"]))
    log.log("Data Augmentation:\t {}".format(config["model"]["data_augmentation"]))
    log.log("Learning Rate:\t\t {}".format(lr))
    log.log("Weight Decay:\t\t {}".format(config["model"]["decay"]))
    log.log("Loss function:\t\t {}".format(config["model"]["loss"]))
    log.log("ResNet pre-trained:\t {}".format(config["model"]["pretrained"]))
    if "weight" in locals():
        log.log("Weights :\t\t {}".format(config["dataset"]["weights"]))
    log.log("")

    for epoch in range(resume, num_epochs):

        log.log("---")
        log.log("Epoch: {}/{}".format(epoch + 1, num_epochs))

        train_hist = train(train_loader, num_classes, device, net, optimizer, criterion)
        log.log(
            "Train    loss: {:.4f}, mIoU: {:.3f}, {} IoU: {:.3f}, MCC: {:.3f}".format(
                train_hist["loss"],
                train_hist["miou"],
                config["classes"]["titles"][1],
                train_hist["fg_iou"],
                train_hist["mcc"],
            )
        )

        val_hist = validate(val_loader, num_classes, device, net, criterion)
        log.log(
            "Validate loss: {:.4f}, mIoU: {:.3f}, {} IoU: {:.3f}, MCC: {:.3f}".format(
                val_hist["loss"], val_hist["miou"], config["classes"]["titles"][1], val_hist["fg_iou"], val_hist["mcc"]
            )
        )

        states = {"epoch": epoch + 1, "state_dict": net.state_dict(), "optimizer": optimizer.state_dict()}
        checkpoint_path = os.path.join(args.out, "checkpoint-{:05d}-of-{:05d}.pth".format(epoch + 1, num_epochs))
        torch.save(states, checkpoint_path)


def train(loader, num_classes, device, net, optimizer, criterion):
    num_samples = 0
    running_loss = 0

    metrics = Metrics(range(num_classes))

    net.train()

    for images, masks, tiles in tqdm(loader, desc="Train", unit="batch", ascii=True):
        images = images.to(device)
        masks = masks.to(device)

        assert images.size()[2:] == masks.size()[1:], "resolutions for images and masks are in sync"

        num_samples += int(images.size(0))

        optimizer.zero_grad()
        outputs = net(images)

        assert outputs.size()[2:] == masks.size()[1:], "resolutions for predictions and masks are in sync"
        assert outputs.size()[1] == num_classes, "classes for predictions and dataset are in sync"

        loss = criterion(outputs, masks)
        loss.backward()

        optimizer.step()

        running_loss += loss.item()

        for mask, output in zip(masks, outputs):
            prediction = output.detach()
            metrics.add(mask, prediction)

    assert num_samples > 0, "dataset contains training images and labels"

    return {
        "loss": running_loss / num_samples,
        "miou": metrics.get_miou(),
        "fg_iou": metrics.get_fg_iou(),
        "mcc": metrics.get_mcc(),
    }


@no_grad()
def validate(loader, num_classes, device, net, criterion):
    num_samples = 0
    running_loss = 0

    metrics = Metrics(range(num_classes))

    net.eval()

    for images, masks, tiles in tqdm(loader, desc="Validate", unit="batch", ascii=True):
        images = images.to(device)
        masks = masks.to(device)

        assert images.size()[2:] == masks.size()[1:], "resolutions for images and masks are in sync"

        num_samples += int(images.size(0))

        outputs = net(images)

        assert outputs.size()[2:] == masks.size()[1:], "resolutions for predictions and masks are in sync"
        assert outputs.size()[1] == num_classes, "classes for predictions and dataset are in sync"

        loss = criterion(outputs, masks)

        running_loss += loss.item()

        for mask, output in zip(masks, outputs):
            metrics.add(mask, output)

    assert num_samples > 0, "dataset contains validation images and labels"

    return {
        "loss": running_loss / num_samples,
        "miou": metrics.get_miou(),
        "fg_iou": metrics.get_fg_iou(),
        "mcc": metrics.get_mcc(),
    }


def get_dataset_loaders(path, config, workers):

    # Values computed on ImageNet DataSet
    mean, std = [0.485, 0.456, 0.406], [0.229, 0.224, 0.225]

    transform = JointCompose(
        [
            JointResize(config["model"]["image_size"]),
            JointRandomFlipOrRotate(config["model"]["data_augmentation"]),
            JointTransform(ImageToTensor(), MaskToTensor()),
            JointTransform(Normalize(mean=mean, std=std), None),
        ]
    )

    train_dataset = SlippyMapTilesConcatenation(
        os.path.join(path, "training"),
        config["channels"],
        os.path.join(path, "training", "labels"),
        joint_transform=transform,
    )

    val_dataset = SlippyMapTilesConcatenation(
        os.path.join(path, "validation"),
        config["channels"],
        os.path.join(path, "validation", "labels"),
        joint_transform=transform,
    )

    batch_size = config["model"]["batch_size"]
    train_loader = DataLoader(train_dataset, batch_size=batch_size, shuffle=True, drop_last=True, num_workers=workers)
    val_loader = DataLoader(val_dataset, batch_size=batch_size, shuffle=False, drop_last=True, num_workers=workers)

    return train_loader, val_loader<|MERGE_RESOLUTION|>--- conflicted
+++ resolved
@@ -78,11 +78,7 @@
     pretrained = config["model"]["pretrained"]
     net = DataParallel(UNet(num_classes, num_channels=num_channels, pretrained=pretrained)).to(device)
 
-<<<<<<< HEAD
     if model["opt"]["loss"] in ("mIoU"):
-=======
-    if config["model"]["loss"] in ("CrossEntropy", "mIoU", "Focal"):
->>>>>>> bf20aad3
         try:
             weight = torch.Tensor(config["classes"]["weights"])
         except KeyError:
@@ -105,19 +101,9 @@
             optimizer.load_state_dict(chkpt["optimizer"])
             resume = chkpt["epoch"]
 
-<<<<<<< HEAD
     if model["opt"]["loss"] == "mIoU":
         criterion = mIoULoss2d(weight=weight).to(device)
     elif model["opt"]["loss"] == "Lovasz":
-=======
-    if config["model"]["loss"] == "CrossEntropy":
-        criterion = CrossEntropyLoss2d(weight=weight).to(device)
-    elif config["model"]["loss"] == "mIoU":
-        criterion = mIoULoss2d(weight=weight).to(device)
-    elif config["model"]["loss"] == "Focal":
-        criterion = FocalLoss2d(weight=weight).to(device)
-    elif config["model"]["loss"] == "Lovasz":
->>>>>>> bf20aad3
         criterion = LovaszLoss2d().to(device)
     else:
         sys.exit("Error: Unknown [model][loss] value !")
